// Package consts houses some constants needed across k6
package consts

import (
	"fmt"
	"runtime"
	"runtime/debug"
	"strings"
)

// Version contains the current semantic version of k6.
<<<<<<< HEAD
const Version = "0.45.0-shared"

// VersionDetails can be set externally as part of the build process
var VersionDetails = "" //nolint:gochecknoglobals
=======
const Version = "0.53.0"
>>>>>>> 31e3db71

// FullVersion returns the maximally full version and build information for
// the currently running k6 executable.
func FullVersion() string {
	goVersionArch := fmt.Sprintf("%s, %s/%s", runtime.Version(), runtime.GOOS, runtime.GOARCH)

	buildInfo, ok := debug.ReadBuildInfo()
	if !ok {
		return fmt.Sprintf("%s (%s)", Version, goVersionArch)
	}

	var (
		commit string
		dirty  bool
	)
	for _, s := range buildInfo.Settings {
		switch s.Key {
		case "vcs.revision":
			commitLen := 10
			if len(s.Value) < commitLen {
				commitLen = len(s.Value)
			}
			commit = s.Value[:commitLen]
		case "vcs.modified":
			if s.Value == "true" {
				dirty = true
			}
		default:
		}
	}

	if commit == "" {
		return fmt.Sprintf("%s (%s)", Version, goVersionArch)
	}

	if dirty {
		commit += "-dirty"
	}

	return fmt.Sprintf("%s (commit/%s, %s)", Version, commit, goVersionArch)
}

// Banner returns the ASCII-art banner with the k6 logo
func Banner() string {
	banner := strings.Join([]string{
		`         /\      Grafana   /‾‾/  `,
		`    /\  /  \     |\  __   /  /   `,
		`   /  \/    \    | |/ /  /   ‾‾\ `,
		`  /          \   |   (  |  (‾)  |`,
		` / __________ \  |_|\_\  \_____/ `,
	}, "\n")

	return banner
}<|MERGE_RESOLUTION|>--- conflicted
+++ resolved
@@ -9,14 +9,7 @@
 )
 
 // Version contains the current semantic version of k6.
-<<<<<<< HEAD
-const Version = "0.45.0-shared"
-
-// VersionDetails can be set externally as part of the build process
-var VersionDetails = "" //nolint:gochecknoglobals
-=======
-const Version = "0.53.0"
->>>>>>> 31e3db71
+const Version = "0.53.0-shared"
 
 // FullVersion returns the maximally full version and build information for
 // the currently running k6 executable.
