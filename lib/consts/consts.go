// Package consts houses some constants needed across k6
package consts

import (
	"fmt"
	"runtime"
	"runtime/debug"
	"strings"
)

// Version contains the current semantic version of k6.
<<<<<<< HEAD
const Version = "0.54.0"
=======
const Version = "0.53.0-shared"
>>>>>>> b1f2c085

// FullVersion returns the maximally full version and build information for
// the currently running k6 executable.
func FullVersion() string {
	goVersionArch := fmt.Sprintf("%s, %s/%s", runtime.Version(), runtime.GOOS, runtime.GOARCH)

	buildInfo, ok := debug.ReadBuildInfo()
	if !ok {
		return fmt.Sprintf("%s (%s)", Version, goVersionArch)
	}

	var (
		commit string
		dirty  bool
	)
	for _, s := range buildInfo.Settings {
		switch s.Key {
		case "vcs.revision":
			commitLen := 10
			if len(s.Value) < commitLen {
				commitLen = len(s.Value)
			}
			commit = s.Value[:commitLen]
		case "vcs.modified":
			if s.Value == "true" {
				dirty = true
			}
		default:
		}
	}

	if commit == "" {
		return fmt.Sprintf("%s (%s)", Version, goVersionArch)
	}

	if dirty {
		commit += "-dirty"
	}

	return fmt.Sprintf("%s (commit/%s, %s)", Version, commit, goVersionArch)
}

// Banner returns the ASCII-art banner with the k6 logo
func Banner() string {
	banner := strings.Join([]string{
		`         /\      Grafana   /‾‾/  `,
		`    /\  /  \     |\  __   /  /   `,
		`   /  \/    \    | |/ /  /   ‾‾\ `,
		`  /          \   |   (  |  (‾)  |`,
		` / __________ \  |_|\_\  \_____/ `,
	}, "\n")

	return banner
}<|MERGE_RESOLUTION|>--- conflicted
+++ resolved
@@ -9,11 +9,7 @@
 )
 
 // Version contains the current semantic version of k6.
-<<<<<<< HEAD
-const Version = "0.54.0"
-=======
-const Version = "0.53.0-shared"
->>>>>>> b1f2c085
+const Version = "0.54.0-shared"
 
 // FullVersion returns the maximally full version and build information for
 // the currently running k6 executable.
